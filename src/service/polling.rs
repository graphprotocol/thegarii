// Copyright 2021 ChainSafe Systems
// SPDX-License-Identifier: LGPL-3.0-only
//! checking service

use crate::{
    service::{Service, Shared},
    Client, Result, Storage,
};
use async_trait::async_trait;
use futures::lock::Mutex;
use std::sync::Arc;

/// checking service
pub struct Polling {
    batch: u16,
    client: Arc<Client>,
    latest: Arc<Mutex<u64>>,
    storage: Storage,
}

impl Polling {
    /// get latest block from threads
    ///
    /// # NOTE
    ///
    /// we can use this `latest` directly since it has already
    /// minus `confirms` in the tracking service
    async fn get_latest(&self) -> u64 {
        *self.latest.lock().await
    }

    /// returns the missing blocks
    pub async fn check(&self) -> Result<u64> {
<<<<<<< HEAD
        let count = self.storage.count()?;

        // if storage is not continuous
        log::info!("checking continuous...");
=======
        let last = self.storage.last().map(|b| b.height).unwrap_or(0);
        let count = self.storage.count()?;

        if count == 0 {
            return Ok(0);
        } else if count % 256 + last + 1 == count {
            return Ok(count);
        }

        // if storage is not continuous
        log::warn!("block storage is not continuous, checking missing blocks...",);
>>>>>>> 1c11e753
        let mut blocks = self.storage.map_keys(|k, _| {
            let mut b = [0; 8];
            b.copy_from_slice(k);

            u64::from_le_bytes(b)
        });

        blocks.sort_unstable();

        Ok(blocks
            .into_iter()
            .enumerate()
            .filter(|(idx, height)| (*idx as u64) != *height)
            .min()
            .map(|(_, v)| v)
            .unwrap_or(count))
    }
<<<<<<< HEAD

    /// check missed blocks and re-poll
    pub async fn poll(&self) -> Result<()> {
        let ptr = self.check().await?;
        let mut blocks = (ptr..=self.get_latest().await).collect::<Vec<u64>>();

=======

    /// check missed blocks and re-poll
    pub async fn poll(&self) -> Result<()> {
        let ptr = self.check().await?;
        let mut blocks = (ptr..=self.get_latest().await).collect::<Vec<u64>>();

>>>>>>> 1c11e753
        if blocks.is_empty() {
            return Ok(());
        }

        while !blocks.is_empty() {
            let latest = self.get_latest().await;
            let mut polling = blocks.clone();
            if polling.len() > self.batch as usize {
                blocks = polling.split_off(self.batch as usize);
            } else {
                blocks.drain(..);
            }

<<<<<<< HEAD
            polling = self.storage.missing(polling.into_iter());
            if polling.is_empty() {
                continue;
            }

=======
>>>>>>> 1c11e753
            log::info!(
                "polling blocks {}..{}/{}...",
                polling.first().unwrap_or(&0),
                polling.last().unwrap_or(&0),
                latest
            );
<<<<<<< HEAD
=======

            polling = self.storage.missing(polling.into_iter());
>>>>>>> 1c11e753
            let blocks = self.client.poll(polling.into_iter()).await?;
            self.storage.write(blocks).await?;
        }

        Ok(())
    }
}

#[async_trait]
impl Service for Polling {
    const NAME: &'static str = "polling";

    /// new checking service
    fn new(shared: Shared) -> Result<Self> {
        Ok(Self {
            batch: shared.env.batch_blocks,
            client: shared.client,
            latest: shared.latest,
            storage: shared.storage,
        })
    }

    /// run polling service
    async fn run(&mut self) -> Result<()> {
        loop {
            self.poll().await?
        }
    }
}<|MERGE_RESOLUTION|>--- conflicted
+++ resolved
@@ -31,24 +31,10 @@
 
     /// returns the missing blocks
     pub async fn check(&self) -> Result<u64> {
-<<<<<<< HEAD
         let count = self.storage.count()?;
 
         // if storage is not continuous
         log::info!("checking continuous...");
-=======
-        let last = self.storage.last().map(|b| b.height).unwrap_or(0);
-        let count = self.storage.count()?;
-
-        if count == 0 {
-            return Ok(0);
-        } else if count % 256 + last + 1 == count {
-            return Ok(count);
-        }
-
-        // if storage is not continuous
-        log::warn!("block storage is not continuous, checking missing blocks...",);
->>>>>>> 1c11e753
         let mut blocks = self.storage.map_keys(|k, _| {
             let mut b = [0; 8];
             b.copy_from_slice(k);
@@ -66,21 +52,12 @@
             .map(|(_, v)| v)
             .unwrap_or(count))
     }
-<<<<<<< HEAD
 
-    /// check missed blocks and re-poll
+    /// check missing blocks and re-poll
     pub async fn poll(&self) -> Result<()> {
         let ptr = self.check().await?;
         let mut blocks = (ptr..=self.get_latest().await).collect::<Vec<u64>>();
 
-=======
-
-    /// check missed blocks and re-poll
-    pub async fn poll(&self) -> Result<()> {
-        let ptr = self.check().await?;
-        let mut blocks = (ptr..=self.get_latest().await).collect::<Vec<u64>>();
-
->>>>>>> 1c11e753
         if blocks.is_empty() {
             return Ok(());
         }
@@ -94,25 +71,18 @@
                 blocks.drain(..);
             }
 
-<<<<<<< HEAD
             polling = self.storage.missing(polling.into_iter());
             if polling.is_empty() {
                 continue;
             }
 
-=======
->>>>>>> 1c11e753
             log::info!(
                 "polling blocks {}..{}/{}...",
                 polling.first().unwrap_or(&0),
                 polling.last().unwrap_or(&0),
                 latest
             );
-<<<<<<< HEAD
-=======
 
-            polling = self.storage.missing(polling.into_iter());
->>>>>>> 1c11e753
             let blocks = self.client.poll(polling.into_iter()).await?;
             self.storage.write(blocks).await?;
         }
