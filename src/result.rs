--- conflicted
+++ resolved
@@ -31,13 +31,10 @@
     #[error(transparent)]
     RocksDB(#[from] rocksdb::Error),
     #[error(transparent)]
-<<<<<<< HEAD
     Transparent(#[from] tonic::transport::Error),
     #[error(transparent)]
     Status(#[from] tonic::Status),
-=======
     SerdeJson(#[from] serde_json::Error),
->>>>>>> aaad2e8d
     #[error(transparent)]
     Var(#[from] VarError),
 }
