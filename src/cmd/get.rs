// Copyright 2021 ChainSafe Systems
// SPDX-License-Identifier: LGPL-3.0-only
use crate::{Client, Env, Result, Storage};
use structopt::StructOpt;

#[derive(StructOpt, Debug)]
pub struct Get {
    /// block number
    pub height: u64,
}

impl Get {
<<<<<<< HEAD
    pub async fn exec(&self, env: Env) -> Result<()> {
        let storage = Storage::new(&env.db_path)?;
=======
    pub async fn exec(&self, mut env: Env) -> Result<()> {
        if let Some(db_path) = &self.db_path {
            env.with_db_path(db_path.into());
        }

        let storage = Storage::read_only(&env.db_path)?;
>>>>>>> aaad2e8d
        let block = if let Ok(block) = storage.get(self.height) {
            block
        } else {
            log::warn!("block not exists, fetching from endpoints...");
            let client = Client::from_env()?;
            client.get_firehose_block_by_height(self.height).await?
        };

        println!("{}", serde_json::to_string_pretty(&block)?);
        Ok(())
    }
}<|MERGE_RESOLUTION|>--- conflicted
+++ resolved
@@ -10,17 +10,9 @@
 }
 
 impl Get {
-<<<<<<< HEAD
     pub async fn exec(&self, env: Env) -> Result<()> {
         let storage = Storage::new(&env.db_path)?;
-=======
-    pub async fn exec(&self, mut env: Env) -> Result<()> {
-        if let Some(db_path) = &self.db_path {
-            env.with_db_path(db_path.into());
-        }
 
-        let storage = Storage::read_only(&env.db_path)?;
->>>>>>> aaad2e8d
         let block = if let Ok(block) = storage.get(self.height) {
             block
         } else {
