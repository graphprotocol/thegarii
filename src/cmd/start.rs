--- conflicted
+++ resolved
@@ -6,13 +6,7 @@
     service::{Checking, Polling, Service},
     Env, Result, Storage,
 };
-<<<<<<< HEAD
-use futures::{future::join_all, join, lock::Mutex};
-use std::sync::Arc;
-=======
 use futures::{future::join_all, join};
-use std::path::PathBuf;
->>>>>>> 5e62209e
 use structopt::StructOpt;
 
 #[derive(StructOpt, Debug)]
@@ -20,17 +14,8 @@
 
 impl Start {
     /// start services
-<<<<<<< HEAD
     pub async fn exec(&self, env: Env) -> Result<()> {
-        let storage = Arc::new(Mutex::new(Storage::new(&env.db_path)?));
-=======
-    pub async fn exec(&self, mut env: Env) -> Result<()> {
-        if let Some(db_path) = &self.db_path {
-            env.with_db_path(db_path.into());
-        }
-
         let storage = Storage::new(&env.db_path)?;
->>>>>>> 5e62209e
         let (polling, checking) = join!(
             Polling::new(&env, storage.clone()),
             Checking::new(&env, storage)
