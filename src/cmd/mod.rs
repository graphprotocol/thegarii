// Copyright 2021 ChainSafe Systems
// SPDX-License-Identifier: LGPL-3.0-only

//! thegarii commands
use crate::{Env, Result};
use structopt::StructOpt;

mod backup;
mod get;
mod restore;
mod start;
mod syncing;

#[derive(StructOpt, Debug)]
pub enum Command {
    /// Start thegarii service
    Start(start::Start),
<<<<<<< HEAD
    /// show the syncing status
    Syncing(syncing::Syncing),
=======
    /// get a block from database or fetch it
    Get(get::Get),
    /// Restore blocks from path
    Restore(restore::Restore),
    /// Backup blocks to path
    Backup(backup::Backup),
>>>>>>> 18ec3714
}

#[derive(StructOpt, Debug)]
#[structopt(name = "thegarii", author = "info@chainsafe.io")]
pub struct Opt {
    // A flag, true if used in the command line. Note doc comment will
    // be used for the help message of the flag. The name of the
    // argument will be, by default, based on the name of the field.
    /// Activate debug mode
    #[structopt(short, long)]
    pub debug: bool,

    /// commands
    #[structopt(subcommand)]
    pub command: Command,
}

impl Opt {
    /// exec commands
    pub async fn exec() -> Result<()> {
        let opt = Opt::from_args();

        if opt.debug {
            env_logger::Builder::from_env(env_logger::Env::default().default_filter_or("thegarii"))
                .init();
        } else {
            env_logger::Builder::from_env(env_logger::Env::default().default_filter_or("info"))
                .init();
        }

        let env = Env::new()?;
        match opt.command {
            Command::Start(start) => start.exec(env).await?,
<<<<<<< HEAD
            Command::Syncing(syncing) => syncing.exec(env).await?,
=======
            Command::Get(get) => get.exec(env).await?,
            Command::Restore(restore) => restore.exec(env).await?,
            Command::Backup(backup) => backup.exec(env).await?,
>>>>>>> 18ec3714
        }

        Ok(())
    }
}<|MERGE_RESOLUTION|>--- conflicted
+++ resolved
@@ -15,17 +15,14 @@
 pub enum Command {
     /// Start thegarii service
     Start(start::Start),
-<<<<<<< HEAD
     /// show the syncing status
     Syncing(syncing::Syncing),
-=======
     /// get a block from database or fetch it
     Get(get::Get),
     /// Restore blocks from path
     Restore(restore::Restore),
     /// Backup blocks to path
     Backup(backup::Backup),
->>>>>>> 18ec3714
 }
 
 #[derive(StructOpt, Debug)]
@@ -59,13 +56,10 @@
         let env = Env::new()?;
         match opt.command {
             Command::Start(start) => start.exec(env).await?,
-<<<<<<< HEAD
             Command::Syncing(syncing) => syncing.exec(env).await?,
-=======
             Command::Get(get) => get.exec(env).await?,
             Command::Restore(restore) => restore.exec(env).await?,
             Command::Backup(backup) => backup.exec(env).await?,
->>>>>>> 18ec3714
         }
 
         Ok(())
