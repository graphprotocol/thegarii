--- conflicted
+++ resolved
@@ -24,22 +24,18 @@
 }
 
 impl Client {
-<<<<<<< HEAD
+    /// get next endpoint
     fn next_endpoint(&self) -> String {
         self.endpoints[rand::thread_rng().gen_range(0..self.endpoints.len())].to_string()
     }
 
+    /// new arweave client
     pub fn new(endpoints: Vec<&'static str>) -> Result<Self> {
         if endpoints.is_empty() {
             return Err(Error::EmptyEndpoints);
         }
 
         Ok(Self { endpoints })
-=======
-    /// new arweave client
-    pub fn new(endpoint: &'static str) -> Self {
-        Self { endpoint }
->>>>>>> cd874c92
     }
 
     /// http get request with base url
